--- conflicted
+++ resolved
@@ -181,10 +181,10 @@
 LIBZSTD    = `pkg-config --libs-only-l libzstd`
 LIBZ       = $(LIBZLIB) $(LIBZSTD)
 
-# All shared libraries (for `libdmpack.so`), without HDF5.
-LIBSHARED = $(LIBCURL) $(LIBCRYPTO) $(LIBFASTCGI) $(LIBLAPACK) $(LIBLUA54) \
-            $(LIBMODBUS) $(LIBPCRE2) $(LIBPTHREAD) $(LIBRT) $(LIBSQLITE3) \
-            $(LIBSTROPHE) $(LIBZ) $(LIBZSTD)
+# All shared libraries (for `libdmpack.so`).
+LIBSHARED = $(LIBCURL) $(LIBCRYPTO) $(LIBFASTCGI) $(LIBHDF5) $(LIBLAPACK) \
+            $(LIBLUA54) $(LIBMODBUS) $(LIBPCRE2) $(LIBPTHREAD) $(LIBRT) \
+            $(LIBSQLITE3) $(LIBSTROPHE) $(LIBZ) $(LIBZSTD)
 
 # Fortran static libraries to link.
 LIBFCURL    = $(LIBDIR)/libfortran-curl.a
@@ -819,15 +819,7 @@
 
 # Shared library `libdmpack.so`.
 $(SHARED): $(TARGET)
-<<<<<<< HEAD
-	@if [ $(WITH_HDF5) = 1 ]; then \
-	$(FC) $(FFLAGS) $(LDFLAGS) -shared -o $(SHARED) -Wl,--whole-archive $(TARGET) -Wl,--no-whole-archive $(LIBSHARED) $(LIBHDF5) $(LDLIBS); \
-	else \
-	$(FC) $(FFLAGS) $(LDFLAGS) -shared -o $(SHARED) -Wl,--whole-archive $(TARGET) -Wl,--no-whole-archive $(LIBSHARED) $(LDLIBS); \
-	fi
-=======
 	$(FC) $(FFLAGS) $(LDFLAGS) -shared -o $(SHARED) -Wl,--whole-archive $(TARGET) -Wl,--no-whole-archive $(LIBSHARED) $(LDLIBS)
->>>>>>> bb3448c0
 
 # ******************************************************************************
 #
