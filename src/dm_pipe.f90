! Author:  Philipp Engel
! Licence: ISC
module dm_pipe
    !! Module for basic subprocess management on Unix. Procedures with
    !! name postfix `2` are for bi-directional IPC, all other for
    !! uni-directional only.
    use :: unix
    use :: dm_error
    use :: dm_kind
    implicit none (type, external)
    private

    integer, parameter, public :: PIPE_RDONLY = 1 !! Read-only access.
    integer, parameter, public :: PIPE_WRONLY = 2 !! Write-only access.

    type, public :: pipe_type
        !! Opaque pipe type. Stores the C pointer of uni-directional pipe.
        private
        integer     :: access = 0          !! `PIPE_RDONLY` or `PIPE_WRONLY`.
        type(c_ptr) :: fp     = c_null_ptr !! File pointer.
    end type pipe_type

    public :: dm_pipe_close
    public :: dm_pipe_close2
    public :: dm_pipe_execute
    public :: dm_pipe_is_connected
    public :: dm_pipe_open
    public :: dm_pipe_open2
    public :: dm_pipe_read
    public :: dm_pipe_read_line
    public :: dm_pipe_write
    public :: dm_pipe_write2
contains
    logical function dm_pipe_is_connected(pipe) result(connected)
        !! Returns `.true.` if pipe is connected.
        type(pipe_type), intent(inout) :: pipe !! Pipe type.

        connected = c_associated(pipe%fp)
    end function dm_pipe_is_connected

    integer function dm_pipe_execute(command, output, n) result(rc)
        !! Utility function that reads output from pipe. The output must be at
        !! least the length of the expected output + 1, due to the returned
        !! null-termination. The null character at the end will be removed.
        !!
        !! The function returns the following error codes:
        !!
        !! * `E_READ` if pipe returned no bytes.
        !! * `E_SYSTEM` if system call failed.
        !!
        character(*), intent(in)            :: command !! Command.
        character(*), intent(inout)         :: output  !! Output string.
        integer(i8),  intent(out), optional :: n       !! String length.

        type(pipe_type) :: pipe

        if (present(n)) n = 0_i8

        rc = dm_pipe_open(pipe, command, PIPE_RDONLY)
        if (dm_is_error(rc)) return

        rc = dm_pipe_read(pipe, output, n)
        call dm_pipe_close(pipe)
    end function dm_pipe_execute

    integer function dm_pipe_open(pipe, command, access) result(rc)
        !! Opens a process by creating a pipe, forking, and invoking the shell.
        !! Access mode has to be either `PIPE_RDONLY` or `PIPE_WRONLY`. The
        !! command string will not be trimmed by this function.
        !!
        !! The function returns the following error codes:
        !!
        !! * `E_EXIST` if pipe is already connected.
        !! * `E_INVALID` if access mode is invalid.
        !! * `E_SYSTEM` if system call failed.
        !!
        use :: dm_c, only: dm_f_c_string

        type(pipe_type), intent(inout) :: pipe    !! Pipe type.
        character(*),    intent(in)    :: command !! Name or path of binary to open.
        integer,         intent(in)    :: access  !! Open pipe for reading or writing.

        character :: a

        rc = E_EXIST
        if (dm_pipe_is_connected(pipe)) return

        rc = E_INVALID
        select case (access)
            case (PIPE_RDONLY); a = 'r'
            case (PIPE_WRONLY); a = 'w'
            case default;       return
        end select

        rc = E_SYSTEM
        pipe%fp = c_popen(dm_f_c_string(command), dm_f_c_string(a))
        if (.not. c_associated(pipe%fp)) return

        rc = E_NONE
        pipe%access = access
    end function dm_pipe_open

    integer function dm_pipe_open2(stdin, stdout, stderr, command) result(rc)
        !! Creates three anonymous pipes for bidirectional IPC (`stdin`,
        !! `stdout`, `stderr`).
        !!
        !! The function returns the following error codes:
        !!
        !! * `E_EXIST` if one or more pipe is already conncted.
        !! * `E_SYSTEM` if opening pipes failed.
        !!
        use :: dm_c, only: dm_f_c_string

<<<<<<< HEAD
        type(pipe_type),  intent(out) :: stdin   !! Standard input handle.
        type(pipe_type),  intent(out) :: stdout  !! Standard output handle.
        type(pipe_type),  intent(out) :: stderr  !! Standard error handle.
        character(*),     intent(in)  :: command !! Program to invoke.
=======
        type(pipe_type), intent(out) :: stdin   !! Standard input handle.
        type(pipe_type), intent(out) :: stdout  !! Standard output handle.
        type(pipe_type), intent(out) :: stderr  !! Standard error handle.
        character(*),    intent(in)  :: command !! Program to invoke.
>>>>>>> 717815d1

        integer :: p1(2), p2(2), p3(2), pid, stat

        rc = E_EXIST
        if (dm_pipe_is_connected(stdin))  return
        if (dm_pipe_is_connected(stdout)) return
        if (dm_pipe_is_connected(stderr)) return

        rc = E_SYSTEM

        stdin%access  = PIPE_WRONLY
        stdout%access = PIPE_RDONLY
        stderr%access = PIPE_RDONLY

        stat = c_pipe(p1)
        stat = c_pipe(p2)
        stat = c_pipe(p3)

        pid = c_fork()

        if (pid < 0) then
            ! Fork error.
            return
        else if (pid > 0) then
            ! Parent process.
            stat = c_close(p1(1))
            stat = c_close(p2(2))
            stat = c_close(p3(2))

            stdin%fp  = c_fdopen(p1(2), dm_f_c_string('w'))
            stdout%fp = c_fdopen(p2(1), dm_f_c_string('r'))
            stderr%fp = c_fdopen(p3(1), dm_f_c_string('r'))

            if (.not. dm_pipe_is_connected(stdin))  return
            if (.not. dm_pipe_is_connected(stdout)) return
            if (.not. dm_pipe_is_connected(stderr)) return

            rc = E_NONE
            return
        else if (pid == 0) then
            ! Child process.
            stat = c_close(p1(2))
            stat = c_close(p2(1))
            stat = c_close(p3(1))

            stat = c_dup2(p1(1), STDIN_FILENO)
            stat = c_dup2(p2(2), STDOUT_FILENO)
            stat = c_dup2(p3(2), STDERR_FILENO)

            stat = c_execl(dm_f_c_string('/bin/sh'), &
                           dm_f_c_string('/bin/sh'), &
                           dm_f_c_string('-c'),      &
                           dm_f_c_string(command),   &
                           c_null_ptr)

            call c_exit(EXIT_SUCCESS)
        end if
    end function dm_pipe_open2

    integer function dm_pipe_read(pipe, output, n) result(rc)
        !! Reads from pipe to buffer `output` (binary) and returns number of
        !! bytes read from buffer.
        !!
        !! The function returns the following error codes:
        !!
        !! * `E_INVALID` if the pipe is not connected or write-only.
        !! * `E_READ` if no bytes were returned.
        !!
        type(pipe_type),      intent(inout)         :: pipe   !! Bi-directional pipe.
        character(*), target, intent(inout)         :: output !! Output buffer.
        integer(i8),          intent(out), optional :: n      !! Bytes read.

        integer(i8) :: nbyte

        output = ' '
        if (present(n)) n = 0_i8

        rc = E_INVALID
        if (pipe%access == PIPE_WRONLY) return
        if (.not. dm_pipe_is_connected(pipe)) return

        nbyte = c_fread(c_loc(output), 1_c_size_t, len(output, c_size_t), pipe%fp)

        if (present(n)) n = nbyte
        rc = E_NONE
    end function dm_pipe_read

    integer function dm_pipe_read_line(pipe, output, n) result(rc)
        !! Reads line string from pipe to buffer `output` and removes new-line
        !! and null-termination.
        !!
        !! The function returns the following error codes:
        !!
        !! * `E_INVALID` if pipe is not connected or write-only.
        !! * `E_READ` if reading from pipe failed.
        !!
        type(pipe_type), intent(inout)         :: pipe   !! Bi-directional pipe.
        character(*),    intent(inout)         :: output !! Output buffer.
        integer,         intent(out), optional :: n      !! Bytes read.

        integer     :: i
        type(c_ptr) :: ptr

        if (present(n)) n = 0_i8
        output = ' '

        rc = E_INVALID
        if (pipe%access == PIPE_WRONLY) return
        if (.not. dm_pipe_is_connected(pipe)) return

        rc = E_READ
        ptr = c_fgets(output, len(output, c_int), pipe%fp)
        if (.not. c_associated(ptr)) return

        ! Remove new-line and null-termination.
        i = index(output, c_null_char)
        if (i == 0) return

        if (output(i - 1:i - 1) == c_new_line) i = i - 1
        output(i:min(len(output), i + 1)) = ' '
        if (present(n)) n = i
        rc = E_NONE
    end function dm_pipe_read_line

    integer function dm_pipe_write(pipe, input, newline) result(rc)
        !! Writes bytes to pipe and adds new-line character if `newline` is not
        !! `.false.`. The input string will not be trimmed.
        !!
        !! The function returns the following error codes:
        !!
        !! * `E_INVALID` if pipe is not connected or read-only.
        !! * `E_WRITE` if writing failed.
        !!
        use :: dm_util, only: dm_present

<<<<<<< HEAD
        type(pipe_type), intent(inout)        :: pipe  !! Pipe type.
        character(*),    intent(in)           :: input !! Bytes to write to the pipe.
        logical,         intent(in), optional :: newline !! Add new-line character.
=======
        type(pipe_type),  intent(inout)        :: pipe  !! Pipe type.
        character(*),     intent(in)           :: input !! Bytes to write to the pipe.
        logical,          intent(in), optional :: newline !! Add new-line character.
>>>>>>> 717815d1

        integer :: stat
        logical :: newline_

        newline_ = dm_present(newline, .true.)

        rc = E_INVALID
        if (pipe%access == PIPE_RDONLY) return
        if (.not. dm_pipe_is_connected(pipe)) return

        rc = E_NONE
        if (newline_) then
            stat = c_fputs(input // c_new_line // c_null_char, pipe%fp)
        else
            stat = c_fputs(input // c_null_char, pipe%fp)
        end if
        if (stat < 0) rc = E_WRITE
    end function dm_pipe_write

    integer function dm_pipe_write2(pipe, input, n) result(rc)
        !! Writes to pipe (binary) and returns the number of bytes written in
        !! `n`. The input string is not trimmed.
        !!
        !! The function returns the following error codes:
        !!
        !! * `E_INVALID` if pipe is not connected or read-only.
        !! * `E_WRITE` if writing failed.
        !!
        type(pipe_type),      intent(inout)         :: pipe  !! Bi-directional pipe.
        character(*), target, intent(in)            :: input !! Bytes to write to the pipe.
        integer(i8),          intent(out), optional :: n     !! Bytes written.

        integer(i8) :: n_

        if (present(n)) n = 0_i8

        rc = E_INVALID
        if (pipe%access == PIPE_RDONLY) return
        if (.not. dm_pipe_is_connected(pipe)) return

        rc = E_WRITE
        n_ = c_fwrite(c_loc(input), 1_c_size_t, len(input, c_size_t), pipe%fp)
        if (n_ <= 0) return

        if (present(n)) n = n_
        rc = E_NONE
    end function dm_pipe_write2

    subroutine dm_pipe_close(pipe, exit_stat)
        !! Closes pipe to process.
        type(pipe_type), intent(inout)         :: pipe      !! Pipe type.
        integer,         intent(out), optional :: exit_stat !! Exit status.

        integer :: stat

        if (present(exit_stat)) exit_stat = 0
        if (.not. dm_pipe_is_connected(pipe)) return
        stat = c_pclose(pipe%fp)
        pipe%fp = c_null_ptr
        if (present(exit_stat)) exit_stat = stat / 256
    end subroutine dm_pipe_close

    subroutine dm_pipe_close2(pipe, exit_stat)
        !! Closes pipe to process (binary).
        type(pipe_type), intent(inout)         :: pipe      !! Pipe type.
        integer,         intent(out), optional :: exit_stat !! Exit status.

        integer :: stat

        if (present(exit_stat)) exit_stat = 0
        if (.not. dm_pipe_is_connected(pipe)) return
        stat = c_fclose(pipe%fp)
        pipe%fp = c_null_ptr
        if (present(exit_stat)) exit_stat = stat
    end subroutine dm_pipe_close2
end module dm_pipe<|MERGE_RESOLUTION|>--- conflicted
+++ resolved
@@ -111,17 +111,10 @@
         !!
         use :: dm_c, only: dm_f_c_string
 
-<<<<<<< HEAD
-        type(pipe_type),  intent(out) :: stdin   !! Standard input handle.
-        type(pipe_type),  intent(out) :: stdout  !! Standard output handle.
-        type(pipe_type),  intent(out) :: stderr  !! Standard error handle.
-        character(*),     intent(in)  :: command !! Program to invoke.
-=======
         type(pipe_type), intent(out) :: stdin   !! Standard input handle.
         type(pipe_type), intent(out) :: stdout  !! Standard output handle.
         type(pipe_type), intent(out) :: stderr  !! Standard error handle.
         character(*),    intent(in)  :: command !! Program to invoke.
->>>>>>> 717815d1
 
         integer :: p1(2), p2(2), p3(2), pid, stat
 
@@ -257,15 +250,9 @@
         !!
         use :: dm_util, only: dm_present
 
-<<<<<<< HEAD
         type(pipe_type), intent(inout)        :: pipe  !! Pipe type.
         character(*),    intent(in)           :: input !! Bytes to write to the pipe.
         logical,         intent(in), optional :: newline !! Add new-line character.
-=======
-        type(pipe_type),  intent(inout)        :: pipe  !! Pipe type.
-        character(*),     intent(in)           :: input !! Bytes to write to the pipe.
-        logical,          intent(in), optional :: newline !! Add new-line character.
->>>>>>> 717815d1
 
         integer :: stat
         logical :: newline_
